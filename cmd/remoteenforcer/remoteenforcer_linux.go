--- conflicted
+++ resolved
@@ -305,13 +305,11 @@
 	namedPipe := os.Getenv(envSocketPath)
 
 	secret := os.Getenv(envSecret)
-<<<<<<< HEAD
-
-=======
-	if len(secret) == 0 {
+
+  if len(secret) == 0 {
 		os.Exit(-1)
 	}
->>>>>>> b1fc7e42
+
 	server := NewServer(service, namedPipe, secret)
 
 	rpchdl := rpcwrapper.NewRPCServer()
