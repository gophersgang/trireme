// Package enforcerproxy :: This is the implementation of the RPC client
// It implementes the interface of Trireme Enforcer and forwards these
// requests to the actual remote enforcer instead of implementing locally
package enforcerproxy

import (
	"errors"
	"fmt"
	"time"

	log "github.com/Sirupsen/logrus"
	"github.com/aporeto-inc/trireme/collector"
	"github.com/aporeto-inc/trireme/constants"
	"github.com/aporeto-inc/trireme/crypto"
	"github.com/aporeto-inc/trireme/enforcer"
	"github.com/aporeto-inc/trireme/enforcer/utils/rpcwrapper"
	"github.com/aporeto-inc/trireme/enforcer/utils/tokens"
	"github.com/aporeto-inc/trireme/policy"
	"github.com/aporeto-inc/trireme/processmon"
)

//keyPEM is a private interface required by the enforcerlauncher to expose method not exposed by the
//PolicyEnforcer interface
type keyPEM interface {
	AuthPEM() []byte
	TransmittedPEM() []byte
	EncodingPEM() []byte
}

//ErrFailedtoLaunch exported
var ErrFailedtoLaunch = errors.New("Failed to Launch")

//ErrExpectedEnforcer exported
var ErrExpectedEnforcer = errors.New("Process was not launched")

// ErrEnforceFailed exported
var ErrEnforceFailed = errors.New("Failed to enforce rules")

// ErrInitFailed exported
var ErrInitFailed = errors.New("Failed remote Init")

//proxyInfo is the struct used to hold state about active enforcers in the system
type proxyInfo struct {
	MutualAuth        bool
	Secrets           tokens.Secrets
	serverID          string
	validity          time.Duration
	prochdl           processmon.ProcessManager
	rpchdl            rpcwrapper.RPCClient
	initDone          map[string]bool
	filterQueue       *enforcer.FilterQueue
	commandArg        string
	statsServerSecret string
}

//InitRemoteEnforcer method makes a RPC call to the remote enforcer
func (s *proxyInfo) InitRemoteEnforcer(contextID string) error {

	resp := &rpcwrapper.Response{}
	request := &rpcwrapper.Request{
		Payload: &rpcwrapper.InitRequestPayload{
			FqConfig:   s.filterQueue,
			MutualAuth: s.MutualAuth,
			Validity:   s.validity,
			SecretType: s.Secrets.Type(),
			ServerID:   s.serverID,
			CAPEM:      s.Secrets.(keyPEM).AuthPEM(),
			PublicPEM:  s.Secrets.(keyPEM).TransmittedPEM(),
			PrivatePEM: s.Secrets.(keyPEM).EncodingPEM(),
		},
	}

	if err := s.rpchdl.RemoteCall(contextID, "Server.InitEnforcer", request, resp); err != nil {
		log.WithFields(log.Fields{
			"package":        "enforcerproxy",
			"error":          err.Error(),
			"Error Response": resp.Status,
		}).Debug("Failed to initialize enforcer")
		return fmt.Errorf("Failed to initialize remote enforcer")
	}

	s.initDone[contextID] = true

	return nil
}

//Enforcer: Enforce method makes a RPC call for the remote enforcer enforce emthod
func (s *proxyInfo) Enforce(contextID string, puInfo *policy.PUInfo) error {

	log.WithFields(log.Fields{
		"package": "enforcerproxy",
		"pid":     puInfo.Runtime.Pid(),
	}).Info("PID of container")

	err := s.prochdl.LaunchProcess(contextID, puInfo.Runtime.Pid(), s.rpchdl, s.commandArg, s.statsServerSecret)
	if err != nil {
		return err
	}

	log.WithFields(log.Fields{"package": "enforcerproxy",
		"contexID":      contextID,
		"Lauch Process": err,
	}).Info("Called enforce and launched process")

	if _, ok := s.initDone[contextID]; !ok {
		if err = s.InitRemoteEnforcer(contextID); err != nil {
			return err
		}

	}

	request := &rpcwrapper.Request{
		Payload: &rpcwrapper.EnforcePayload{
			ContextID:        contextID,
			ManagementID:     puInfo.Policy.ManagementID,
			TriremeAction:    puInfo.Policy.TriremeAction,
			ApplicationACLs:  puInfo.Policy.ApplicationACLs(),
			NetworkACLs:      puInfo.Policy.NetworkACLs(),
			PolicyIPs:        puInfo.Policy.IPAddresses(),
			Annotations:      puInfo.Policy.Annotations(),
			Identity:         puInfo.Policy.Identity(),
			ReceiverRules:    puInfo.Policy.ReceiverRules(),
			TransmitterRules: puInfo.Policy.TransmitterRules(),
			TriremeNetworks:  puInfo.Policy.TriremeNetworks(),
		},
	}

	err = s.rpchdl.RemoteCall(contextID, "Server.Enforce", request, &rpcwrapper.Response{})
	if err != nil {
		log.WithFields(log.Fields{
			"package": "remenforcer",
			"error":   err,
		}).Error("Failed to Enforce remote enforcer")
		return ErrEnforceFailed
	}

	return nil
}

// Unenforce stops enforcing policy for the given contexID.
func (s *proxyInfo) Unenforce(contextID string) error {

	request := &rpcwrapper.Request{
		Payload: &rpcwrapper.UnEnforcePayload{
			ContextID: contextID,
		},
	}

	err := s.rpchdl.RemoteCall(contextID, "Server.Unenforce", request, &rpcwrapper.Response{})
	if err != nil {
		log.WithFields(log.Fields{
			"package": "remenforcer",
			"error":   err,
		}).Error("Failed to Enforce remote enforcer")
		return ErrEnforceFailed
	}

	delete(s.initDone, contextID)

	if s.prochdl.GetExitStatus(contextID) == false {
		s.prochdl.SetExitStatus(contextID, true)
	} else {
		s.prochdl.KillProcess(contextID)
	}

	return nil
}

// GetFilterQueue returns the current FilterQueueConfig.
func (s *proxyInfo) GetFilterQueue() *enforcer.FilterQueue {

	fqConfig := &enforcer.FilterQueue{
		NetworkQueue:              enforcer.DefaultNetworkQueue,
		NetworkQueueSize:          enforcer.DefaultQueueSize,
		NumberOfNetworkQueues:     enforcer.DefaultNumberOfQueues,
		ApplicationQueue:          enforcer.DefaultApplicationQueue,
		ApplicationQueueSize:      enforcer.DefaultQueueSize,
		NumberOfApplicationQueues: enforcer.DefaultNumberOfQueues,
		MarkValue:                 enforcer.DefaultMarkValue,
	}
	return fqConfig
}

// Start starts the the remote enforcer proxy.
func (s *proxyInfo) Start() error {
	return nil
}

// Stop stops the remote enforcer.
func (s *proxyInfo) Stop() error {
	return nil
}

//NewProxyEnforcer creates a new proxy to remote enforcers
func NewProxyEnforcer(mutualAuth bool,
	filterQueue *enforcer.FilterQueue,
	collector collector.EventCollector,
	service enforcer.PacketProcessor,
	secrets tokens.Secrets,
	serverID string,
	validity time.Duration,
	rpchdl rpcwrapper.RPCClient,
	cmdArg string,
) enforcer.PolicyEnforcer {
	statsServersecret, err := crypto.GenerateRandomString(32)
<<<<<<< HEAD
	for err != nil {
		statsServersecret, err = crypto.GenerateRandomString(32)
=======
	if err != nil {
		//There is a very small chance of this happening we will log an error here.
		//
		log.WithFields(log.Fields{
			"package": "remenforcer",
			"error":   err.Error(),
		}).Error("Failed to generate random secret for stats reporting.Falling back to static secret")
		//We will use current time as the secret
		statsServersecret = time.Now().String()

>>>>>>> b1fc7e42
	}
	proxydata := &proxyInfo{
		MutualAuth:        mutualAuth,
		Secrets:           secrets,
		serverID:          serverID,
		validity:          validity,
		prochdl:           processmon.GetProcessManagerHdl(),
		rpchdl:            rpchdl,
		initDone:          make(map[string]bool),
		filterQueue:       filterQueue,
		commandArg:        cmdArg,
		statsServerSecret: statsServersecret,
	}
	log.WithFields(log.Fields{
		"package": "remenforcer",
		"method":  "NewDataPathEnforcer",
	}).Info("Called NewDataPathEnforcer")

	statsServer := rpcwrapper.NewRPCWrapper()
	rpcServer := &StatsServer{rpchdl: statsServer, collector: collector, secret: statsServersecret}

	// Start hte server for statistics collection
	go statsServer.StartServer("unix", rpcwrapper.StatsChannel, rpcServer)

	return proxydata
}

// NewDefaultProxyEnforcer This is the default datapth method. THis is implemented to keep the interface consistent whether we are local or remote enforcer
func NewDefaultProxyEnforcer(serverID string,
	collector collector.EventCollector,
	secrets tokens.Secrets,
	rpchdl *rpcwrapper.RPCWrapper) enforcer.PolicyEnforcer {

	mutualAuthorization := false
	fqConfig := &enforcer.FilterQueue{
		NetworkQueue:              enforcer.DefaultNetworkQueue,
		NetworkQueueSize:          enforcer.DefaultQueueSize,
		NumberOfNetworkQueues:     enforcer.DefaultNumberOfQueues,
		ApplicationQueue:          enforcer.DefaultApplicationQueue,
		ApplicationQueueSize:      enforcer.DefaultQueueSize,
		NumberOfApplicationQueues: enforcer.DefaultNumberOfQueues,
		MarkValue:                 enforcer.DefaultMarkValue,
	}

	validity := time.Hour * 8760
	return NewProxyEnforcer(
		mutualAuthorization,
		fqConfig,
		collector,
		nil,
		secrets,
		serverID,
		validity,
		rpchdl,
		constants.DefaultRemoteArg)
}

//StatsServer This struct is a receiver for Statsserver and maintains a handle to the RPC StatsServer
type StatsServer struct {
	collector collector.EventCollector
	rpchdl    rpcwrapper.RPCServer
	secret    string
}

//GetStats  is the function called from the remoteenforcer when it has new flow events to publish
func (r *StatsServer) GetStats(req rpcwrapper.Request, resp *rpcwrapper.Response) error {

	if !r.rpchdl.ProcessMessage(&req, r.secret) {
		log.WithFields(log.Fields{"package": "enforcerproxy"}).Error("Message sender cannot be verified")
		return errors.New("Message sender cannot be verified")
	}

	payload := req.Payload.(rpcwrapper.StatsPayload)

	for _, record := range payload.Flows {
		r.collector.CollectFlowEvent(record)
	}

	return nil
}<|MERGE_RESOLUTION|>--- conflicted
+++ resolved
@@ -203,10 +203,7 @@
 	cmdArg string,
 ) enforcer.PolicyEnforcer {
 	statsServersecret, err := crypto.GenerateRandomString(32)
-<<<<<<< HEAD
-	for err != nil {
-		statsServersecret, err = crypto.GenerateRandomString(32)
-=======
+
 	if err != nil {
 		//There is a very small chance of this happening we will log an error here.
 		//
@@ -217,7 +214,7 @@
 		//We will use current time as the secret
 		statsServersecret = time.Now().String()
 
->>>>>>> b1fc7e42
+
 	}
 	proxydata := &proxyInfo{
 		MutualAuth:        mutualAuth,
